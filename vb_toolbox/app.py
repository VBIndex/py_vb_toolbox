--- conflicted
+++ resolved
@@ -108,14 +108,9 @@
     parser = create_parser()
     args = parser.parse_args()
 
-<<<<<<< HEAD
-    n_cpus = args.jobs[0]
-    nib_surf = nibabel.load(args.surface[0])
+    n_cpus = args.jobs
+    nib_surf = nibabel.load(args.surface)
     vertices, faces = nib_surf.get_arrays_from_intent('pointset')[0].data,  nib_surf.get_arrays_from_intent('triangle')[0].data
-=======
-    n_cpus = args.jobs
-    nib_surf, vertices, faces = io.open_gifti_surf(args.surface)
->>>>>>> 666b8686
 
     # Get the text contents from the file
     surf_text = open(args.surface, 'r', encoding='latin-1')
@@ -165,11 +160,7 @@
             sys.exit(2)
             quit()
         # Read labels
-<<<<<<< HEAD
-        labels = nibabel.load(args.mask[0]).darrays[0].data
-=======
-        _, labels = io.open_gifti(args.mask)
->>>>>>> 666b8686
+        labels = nibabel.load(args.mask).darrays[0].data
         cort_index = np.array(labels, bool)
         Z = np.array(cort_index, dtype=int)
         if args.norm is None:
@@ -192,11 +183,7 @@
                 quit()
           
             # Read labels
-<<<<<<< HEAD
-            labels = nibabel.load(args.mask[0]).darrays[0].data
-=======
-            _, labels = io.open_gifti(args.mask)
->>>>>>> 666b8686
+            labels = nibabel.load(args.mask).darrays[0].data
             cort_index = np.array(labels, bool)
             # Read brain mask
             if args.norm is None:
@@ -216,8 +203,7 @@
                 sys.exit(2)
                 quit()
             # Read labels
-<<<<<<< HEAD
-            pen_gifti(args.mask[0])
+            pen_gifti(args.mask)
         cort_index = np.array(labels, bool)
         Z = np.array(cort_index, dtype=int)
         if args.norm is None:
@@ -261,9 +247,6 @@
                 quit()
             # Read labels
             labels = nibabel.load(args.mask[0]).darrays[0].data
-=======
-            _, labels = io.open_gifti(args.mask)
->>>>>>> 666b8686
             cort_index = np.array(labels, bool)
             if args.norm is None:
                 L_norm = 'unnorm'
@@ -281,12 +264,8 @@
             sys.stderr.write("A cluster file must be provided through the --clusters flag. See --help")
             sys.exit(2)
             quit()
-<<<<<<< HEAD
-        nib = nibabel.load(args.clusters[0])
+        nib = nibabel.load(args.clusters)
         Z = nib.darrays[0].data
-=======
-        nib, Z = io.open_gifti(args.clusters)
->>>>>>> 666b8686
         Z = np.array(Z, dtype=np.int)
         if args.norm is None:
             L_norm = 'geig'
