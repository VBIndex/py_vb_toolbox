--- conflicted
+++ resolved
@@ -76,12 +76,9 @@
     parser.add_argument('-rh', '--reho', action='store_true',
                         help="""Calculate the KCC index for ReHo approach.""")
     
-<<<<<<< HEAD
-=======
     parser.add_argument('-ln', '--little-neighbourhood', action='store_true',
                         help="""Change the amount of voxels taken to create the neighbourhoods, from 27 to 7, only for Volumetric analysis.""")
     
->>>>>>> 833424cf
     parser.add_argument('-vol', '--volume', action='store_true',
                         help="""Do not map results to surface.""")
     
@@ -166,21 +163,12 @@
     n_cpus = args.jobs[0]
     if not args.volume:
         nib_surf, vertices, faces = vb_index.open_gifti_surf(args.surface[0])
-<<<<<<< HEAD
 
         # Get the text contents from the file
         surf_text = open(args.surface[0], 'r', encoding='latin-1')
 
         hemi = None
 
-=======
-
-        # Get the text contents from the file
-        surf_text = open(args.surface[0], 'r', encoding='latin-1')
-
-        hemi = None
-
->>>>>>> 833424cf
         # Check whether the file is left or right cortex
         for line in surf_text:
             if 'CortexLeft' in line:
@@ -270,10 +258,7 @@
                 size = args.size[0]
             else:
                 size = args.size
-<<<<<<< HEAD
-            try:
-                vb_index.compute_temporal_analysis_volumetric(window_size=window_size, steps=steps, size=size, path=args.path, n_cpus=n_cpus, nib=nib, affine=affine, header=header, norm=L_norm, cort_index=cort_index, brain_mask=brain_mask, residual_tolerance=args.tol[0], max_num_iter=args.maxiter[0], output_name=args.output[0], reho=args.reho)
-=======
+
             if not type(args.scrubbed_volumes_list) == int:
                 svl = args.scrubbed_volumes_list[0]
             else:
@@ -284,18 +269,15 @@
                 per = args.percentage
             try:
                 vb_index.compute_temporal_analysis_volumetric(window_size=window_size, steps=steps, size=size, path=args.path, n_cpus=n_cpus, nib=nib, affine=affine, header=header, norm=L_norm, cort_index=cort_index, brain_mask=brain_mask, residual_tolerance=args.tol[0], max_num_iter=args.maxiter[0], output_name=args.output[0], reho=args.reho, svl=svl, per=per, debug=args.debug)
->>>>>>> 833424cf
+
                 sys.exit(1)
             except Exception as error:
                 sys.stderr.write(str(error))
                 sys.exit(2)
                 quit()
         try:
-<<<<<<< HEAD
-                vb_index.compute_vb_metrics(internal_loop_func="vb_vol", n_cpus=n_cpus, data=data, affine=affine, header=header, norm=L_norm, cort_index=cort_index, brain_mask=brain_mask, residual_tolerance=args.tol[0], max_num_iter=args.maxiter[0], output_name=args.output[0] + "." + L_norm, reho=args.reho)
-=======
+
                 vb_index.compute_vb_metrics(internal_loop_func="vb_vol", n_cpus=n_cpus, data=data, affine=affine, header=header, norm=L_norm, cort_index=cort_index, brain_mask=brain_mask, residual_tolerance=args.tol[0], max_num_iter=args.maxiter[0], output_name=args.output[0] + "." + L_norm, six_f=args.little_neighbourhood, reho=args.reho)
->>>>>>> 833424cf
             
         except Exception as error:
             sys.stderr.write(str(error))
@@ -324,10 +306,7 @@
                     size = args.size[0]
                 else:
                     size = args.size
-<<<<<<< HEAD
-                try:
-                    vb_index.compute_temporal_analysis_hybrid(window_size=window_size, steps=steps, size=size, path=args.path, surf_vertices=vertices, surf_faces=faces, affine=affine, n_cpus=n_cpus, nib=nib, norm=L_norm, cort_index=cort_index, residual_tolerance=args.tol[0], max_num_iter=args.maxiter[0], output_name=args.output[0], nib_surf=nib_surf, k=3, reho=args.reho, debug=args.debug)
-=======
+
                 if not type(args.scrubbed_volumes_list) == int:
                     svl = args.scrubbed_volumes_list[0]
                 else:
@@ -338,7 +317,6 @@
                     per = args.precentage
                 try:
                     vb_index.compute_temporal_analysis_hybrid(window_size=window_size, steps=steps, size=size, path=args.path, surf_vertices=vertices, surf_faces=faces, affine=affine, n_cpus=n_cpus, nib=nib, norm=L_norm, cort_index=cort_index, residual_tolerance=args.tol[0], max_num_iter=args.maxiter[0], output_name=args.output[0], nib_surf=nib_surf, k=3, reho=args.reho, svl=svl, per=per, debug=args.debug)
->>>>>>> 833424cf
                     sys.exit(1)
                 except Exception as error:
                     sys.stderr.write(str(error))
