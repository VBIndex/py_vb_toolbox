<!-- ALL-CONTRIBUTORS-BADGE:START - Do not remove or modify this section -->
[![All Contributors](https://img.shields.io/badge/all_contributors-1-orange.svg?style=flat-square)](#contributors-)
<!-- ALL-CONTRIBUTORS-BADGE:END -->
[![All Contributors](https://img.shields.io/badge/all_contributors-8-orange.svg?style=flat-square)](#contributors-)
<!-- ALL-CONTRIBUTORS-BADGE:END -->

[![DOI](https://zenodo.org/badge/224148416.svg)](https://zenodo.org/badge/latestdoi/224148416) [![PyPI version](https://badge.fury.io/py/vb-toolbox.svg)](https://badge.fury.io/py/vb-toolbox)


# VBIndex
Vogt-Bailey index [1], [2], [3], [4] toolbox in Python

## Installation as a Python package

Clone the repository:
```bash
git clone [text](https://github.com/VBIndex/py_vb_toolbox.git)
```

Proceed to install the toolbox via pip.
```bash
pip install py_vb_toolbox/
```

The installation will automatically install the dependancies specified in the `requirements.txt` file. In your terminal, check to see whether the VB toolbox has been properly installed by running:

```bash
vb_tool
```

If you see the following output, the pre-requisites have been properly installed.

```
usage: app.py [-h] {volumetric} ...

Calculate the Vogt-Bailey index of a dataset. For more information, refer to
https://github.com/VBIndex/py_vb_toolbox.

options:
  -h, --help  show this help message and exit

VB method:
  {volumetric}    Different methods for computing the VB Index
    volumetric    Computes the VB Index on volumetric data using a searchlight approach

authors:

The VB Index Team (See Contributors Section in the main README)

references:

Bajada, C. J., Campos, L. Q. C., Caspers, S., Muscat, R., Parker, G. J., Ralph, M. A. L., ... & Trujillo-
Barreto, N. J. (2020). A tutorial and tool for exploring feature similarity gradients with MRI data.
NeuroImage, 221, 117140.
<<<<<<< HEAD

Ciantar, K. G., Farrugia, C., Galdi, P., Scerri, K., Xu, T., & Bajada, C. J. (2022). Geometric effects of
volume-to-surface mapping of fMRI data. Brain Structure and Function, 227(7), 2457-2464.

Farrugia, C., Galdi, P., Irazu, I. A., Scerri, K., & Bajada, C. J. (2024). Local gradient analysis of human
brain function using the Vogt-Bailey Index. Brain Structure and Function, 229(2), 497-512.

Galea, K., Escudero, A. A., Montalto, N. A., Vella, N., Smith, R. E., Farrugia, C., ... & Bajada, C. J. (2025). 
Testing the Vogt-Bailey Index using task-based fMRI across pulse sequence protocols. bioRxiv, 2025-02.

copyright:

This program is free software: you can redistribute it and/or modify it under the terms of the GNU General
Public License as published by the Free Software Foundation, either version 3 of the License, or (at your
option) any later version.

This program is distributed in the hope that it will be useful, but WITHOUT ANY WARRANTY; without even the
implied warranty of MERCHANTABILITY or FITNESS FOR A PARTICULAR PURPOSE. See the GNU General Public License
for more details.

You should have received a copy of the GNU General Public License along with this program. If not, see
<https://www.gnu.org/licenses>.
```

## Usage

### 1.1 Volumetric VB Index

The VB Index has been tested using a searchlight analysis with no surface mapping. This method for running the VB Index
is referred to as "Volumetric analysis" and can be carried out with the following command:

```bash
vb_tool volumetric --data input_data/data.nii.gz --output volumetric_output
```

=======

Ciantar, K. G., Farrugia, C., Galdi, P., Scerri, K., Xu, T., & Bajada, C. J. (2022). Geometric effects of
volume-to-surface mapping of fMRI data. Brain Structure and Function, 227(7), 2457-2464.

Farrugia, C., Galdi, P., Irazu, I. A., Scerri, K., & Bajada, C. J. (2024). Local gradient analysis of human
brain function using the Vogt-Bailey Index. Brain Structure and Function, 229(2), 497-512.

Galea, K., Escudero, A. A., Montalto, N. A., Vella, N., Smith, R. E., Farrugia, C., ... & Bajada, C. J. (2025). 
Testing the Vogt-Bailey Index using task-based fMRI across pulse sequence protocols. bioRxiv, 2025-02.

copyright:

This program is free software: you can redistribute it and/or modify it under the terms of the GNU General
Public License as published by the Free Software Foundation, either version 3 of the License, or (at your
option) any later version.

This program is distributed in the hope that it will be useful, but WITHOUT ANY WARRANTY; without even the
implied warranty of MERCHANTABILITY or FITNESS FOR A PARTICULAR PURPOSE. See the GNU General Public License
for more details.

You should have received a copy of the GNU General Public License along with this program. If not, see
<https://www.gnu.org/licenses>.
```

## Usage

### 1.1 Volumetric VB Index

The VB Index has been tested using a searchlight analysis with no surface mapping. This method for running the VB Index
is referred to as "Volumetric analysis" and can be carried out with the following command:

```bash
vb_tool volumetric --data input_data/data.nii.gz --output volumetric_output
```

>>>>>>> 94cb119f
This is the simplest way to run this analysis. It will output two files, ```-vol.nii.gz``` and ```-neigh.nii.gz```. The first file is going to store the information from the analysis. On the other hand, the second file is going to store the neighbourhood used for every voxel, so the output should be a cube.

This may take a while since the tool will try to compute the VB index for every voxel and for every voxel both inside and outside of the brain. In order to speed this up, a volumetric mask can be specified:

```bash
vb_tool volumetric --data input_data/data.nii.gz --volmask input_data/volumetric_mask.nii.gz --output volumetric_output
```

#### Volumetric approach with ReHo

The VB Toolbox also supports analysing data with the Regional Homogeneity (ReHo) index [5]. The ReHo index measures the similarity between the Blood Oxygen Level Dependent (BOLD) signal of a voxel with respect to its immediate neighbors. To run ReHo for volumetric analysis:

```bash
vb_tool volumetric --data input_data/data.nii.gz --volmask input_data/volumetric_mask.nii.gz --reho --output volumetric_output
```

## General Notes

### Note on the data file

`vb_tool` can handle two separate cases. If there is a single structure in the
file, `vb_tool` will read it as a matrix in which each row relates to a specific
vertex. If there are two or more structures, it will read them as a series of
column vectors in which each entry relates to a vertex. It will then coalesce
them into a single matrix, and run the analysis of all quantities concurrently.

### Notes on parallelism

`vb_tool` uses a high level of parallelism. The number of threads spawned by
`vb_tool` itself can be controlled using the `-j/--jobs` flag. By default, the software
will try to use all the CPUs in your computer at the same time to perform the
analysis. Depending on the BLAS installation on your computer, this might not
be the fastest approach, but will rarely be the slowest. If you are
unsure, keep the default number of jobs.

## References
[1] C. J. Bajada et al., “A tutorial and tool for exploring feature similarity gradients with MRI data,” NeuroImage, vol. 221, pp. 117140–117140, Jul. 2020, doi: https://doi.org/10.1016/j.neuroimage.2020.117140.

<<<<<<< HEAD
[2] C. Farrugia, P. Galdi, Irati Arenzana Irazu, K. Scerri, and C. J. Bajada, “Local gradient analysis of human brain function using the Vogt-Bailey Index,” Brain structure & function, vol. 229, no. 2, pp. 497–512, Jan. 2024, doi: https://doi.org/10.1007/s00429-023-02751-7

[3] K. G. Ciantar, C. Farrugia, P. Galdi, K. Scerri, T. Xu, and C. J. Bajada, “Geometric effects of volume-to-surface mapping of fMRI data,” Brain Structure and Function, vol. 227, no. 7, pp. 2457–2464, Jul. 2022, doi: https://doi.org/10.1007/s00429-022-02536-4.

[4] K. Galea. A. A. Escudero, N. A. Montalto, N. Vella, R. E. Smith, C. Farrugia, P. Galdi, K. Scerri, L. Butler, and C. J. Bajada, “Testing the Vogt-Bailey Index using task-based fMRI across pulse sequence protocols,”  bioRxiv, pp. 2025-02, 2025.

[5] Y. Zang, T. Jiang, Y. Lu, Y. He, and L. Tian, “Regional homogeneity approach to fMRI data analysis,” NeuroImage, vol. 22, no. 1, pp. 394–400, May 2004, doi: https://doi.org/10.1016/j.neuroimage.2003.12.030.

=======
## References
[1] C. J. Bajada et al., “A tutorial and tool for exploring feature similarity gradients with MRI data,” NeuroImage, vol. 221, pp. 117140–117140, Jul. 2020, doi: https://doi.org/10.1016/j.neuroimage.2020.117140.

[2] C. Farrugia, P. Galdi, Irati Arenzana Irazu, K. Scerri, and C. J. Bajada, “Local gradient analysis of human brain function using the Vogt-Bailey Index,” Brain structure & function, vol. 229, no. 2, pp. 497–512, Jan. 2024, doi: https://doi.org/10.1007/s00429-023-02751-7

[3] K. G. Ciantar, C. Farrugia, P. Galdi, K. Scerri, T. Xu, and C. J. Bajada, “Geometric effects of volume-to-surface mapping of fMRI data,” Brain Structure and Function, vol. 227, no. 7, pp. 2457–2464, Jul. 2022, doi: https://doi.org/10.1007/s00429-022-02536-4.

[4] K. Galea. A. A. Escudero, N. A. Montalto, N. Vella, R. E. Smith, C. Farrugia, P. Galdi, K. Scerri, L. Butler, and C. J. Bajada, “Testing the Vogt-Bailey Index using task-based fMRI across pulse sequence protocols,”  bioRxiv, pp. 2025-02, 2025.

[5] Y. Zang, T. Jiang, Y. Lu, Y. He, and L. Tian, “Regional homogeneity approach to fMRI data analysis,” NeuroImage, vol. 22, no. 1, pp. 394–400, May 2004, doi: https://doi.org/10.1016/j.neuroimage.2003.12.030.

>>>>>>> 94cb119f

## Contributors ✨

Thanks goes to these wonderful people ([emoji key](https://allcontributors.org/docs/en/emoji-key)):
<!-- ALL-CONTRIBUTORS-LIST:START - Do not remove or modify this section -->
<!-- prettier-ignore-start -->
<!-- markdownlint-disable -->
<table>
  <tbody>
    <tr>
      <td align="center" valign="top" width="14.28%"><a href="https://github.com/Aitor-Alberdi"><img src="https://avatars.githubusercontent.com/u/152187460?v=4?s=100" width="100px;" alt="Aitor-Alberdi"/><br /><sub><b>Aitor-Alberdi</b></sub></a><br /><a href="https://github.com/VBIndex/py_vb_toolbox/commits?author=Aitor-Alberdi" title="Code">💻</a> <a href="#maintenance-Aitor-Alberdi" title="Maintenance">🚧</a></td>
    </tr>
  </tbody>
</table>

<!-- markdownlint-restore -->
<!-- prettier-ignore-end -->

<!-- ALL-CONTRIBUTORS-LIST:END -->

<!-- ALL-CONTRIBUTORS-LIST:START - Do not remove or modify this section -->
<!-- prettier-ignore-start -->
<!-- markdownlint-disable -->
<table>
  <tbody>
    <tr>
      <td align="center" valign="top" width="14.28%"><a href="https://github.com/KeithGeorgeCiantar"><img src="https://avatars1.githubusercontent.com/u/52758149?v=4?s=100" width="100px;" alt="Keith George Ciantar"/><br /><sub><b>Keith George Ciantar</b></sub></a><br /><a href="https://github.com/VBIndex/py_vb_toolbox/commits?author=KeithGeorgeCiantar" title="Code">💻</a></td>
      <td align="center" valign="top" width="14.28%"><a href="https://github.com/NicoleEic"><img src="https://avatars3.githubusercontent.com/u/25506847?v=4?s=100" width="100px;" alt="NicoleEic"/><br /><sub><b>NicoleEic</b></sub></a><br /><a href="https://github.com/VBIndex/py_vb_toolbox/commits?author=NicoleEic" title="Code">💻</a></td>
      <td align="center" valign="top" width="14.28%"><a href="http://claude.bajada.info"><img src="https://avatars3.githubusercontent.com/u/16142659?v=4?s=100" width="100px;" alt="claudebajada"/><br /><sub><b>claudebajada</b></sub></a><br /><a href="https://github.com/VBIndex/py_vb_toolbox/issues?q=author%3Aclaudebajada" title="Bug reports">🐛</a> <a href="#ideas-claudebajada" title="Ideas, Planning, & Feedback">🤔</a> <a href="#projectManagement-claudebajada" title="Project Management">📆</a> <a href="https://github.com/VBIndex/py_vb_toolbox/commits?author=claudebajada" title="Code">💻</a></td>
      <td align="center" valign="top" width="14.28%"><a href="https://github.com/LucasCampos"><img src="https://avatars1.githubusercontent.com/u/2735358?v=4?s=100" width="100px;" alt="Lucas Campos"/><br /><sub><b>Lucas Campos</b></sub></a><br /><a href="https://github.com/VBIndex/py_vb_toolbox/commits?author=LucasCampos" title="Code">💻</a> <a href="https://github.com/VBIndex/py_vb_toolbox/issues?q=author%3ALucasCampos" title="Bug reports">🐛</a> <a href="#ideas-LucasCampos" title="Ideas, Planning, & Feedback">🤔</a> <a href="#maintenance-LucasCampos" title="Maintenance">🚧</a></td>
      <td align="center" valign="top" width="14.28%"><a href="https://github.com/paola-g"><img src="https://avatars.githubusercontent.com/u/7580862?v=4?s=100" width="100px;" alt="paola-g"/><br /><sub><b>paola-g</b></sub></a><br /><a href="https://github.com/VBIndex/py_vb_toolbox/commits?author=paola-g" title="Code">💻</a></td>
      <td align="center" valign="top" width="14.28%"><a href="https://github.com/ChristineFarrugia"><img src="https://avatars.githubusercontent.com/u/83232978?v=4?s=100" width="100px;" alt="ChristineFarrugia"/><br /><sub><b>ChristineFarrugia</b></sub></a><br /><a href="https://github.com/VBIndex/py_vb_toolbox/commits?author=ChristineFarrugia" title="Code">💻</a></td>
      <td align="center" valign="top" width="14.28%"><a href="https://github.com/jschewts"><img src="https://avatars.githubusercontent.com/u/68106439?v=4?s=100" width="100px;" alt="jschewts"/><br /><sub><b>jschewts</b></sub></a><br /><a href="https://github.com/VBIndex/py_vb_toolbox/commits?author=jschewts" title="Code">💻</a></td>
    </tr>
    <tr>
      <td align="center" valign="top" width="14.28%"><a href="http://www.kscerri.com/Personal/index.html"><img src="https://avatars.githubusercontent.com/u/153515?v=4?s=100" width="100px;" alt="Kenneth Scerri"/><br /><sub><b>Kenneth Scerri</b></sub></a><br /><a href="#projectManagement-kscerri" title="Project Management">📆</a></td>
    </tr>
  </tbody>
</table>

<!-- markdownlint-restore -->
<!-- prettier-ignore-end -->

<!-- ALL-CONTRIBUTORS-LIST:END -->

This project follows the [all-contributors](https://github.com/all-contributors/all-contributors) specification. Contributions of any kind welcome!<|MERGE_RESOLUTION|>--- conflicted
+++ resolved
@@ -1,9 +1,4 @@
-<!-- ALL-CONTRIBUTORS-BADGE:START - Do not remove or modify this section -->
-[![All Contributors](https://img.shields.io/badge/all_contributors-1-orange.svg?style=flat-square)](#contributors-)
-<!-- ALL-CONTRIBUTORS-BADGE:END -->
 [![All Contributors](https://img.shields.io/badge/all_contributors-8-orange.svg?style=flat-square)](#contributors-)
-<!-- ALL-CONTRIBUTORS-BADGE:END -->
-
 [![DOI](https://zenodo.org/badge/224148416.svg)](https://zenodo.org/badge/latestdoi/224148416) [![PyPI version](https://badge.fury.io/py/vb-toolbox.svg)](https://badge.fury.io/py/vb-toolbox)
 
 
@@ -14,120 +9,58 @@
 
 Clone the repository:
 ```bash
-git clone [text](https://github.com/VBIndex/py_vb_toolbox.git)
+git clone [https://github.com/VBIndex/py_vb_toolbox.git](https://github.com/VBIndex/py_vb_toolbox.git)
+cd py_vb_toolbox
+````
+
+Proceed to install the toolbox via pip from the main project directory:
+
+```bash
+pip install .
 ```
 
-Proceed to install the toolbox via pip.
+The installation will automatically install the dependencies specified in the `requirements.txt` file. In your terminal, check to see whether the VB toolbox has been properly installed by running:
+
 ```bash
-pip install py_vb_toolbox/
+vb_tool --help
 ```
 
-The installation will automatically install the dependancies specified in the `requirements.txt` file. In your terminal, check to see whether the VB toolbox has been properly installed by running:
-
-```bash
-vb_tool
-```
-
-If you see the following output, the pre-requisites have been properly installed.
+If you see output similar to the following (specifically showing `vb_tool` usage and the `volumetric` subcommand), the prerequisites have been properly installed.
 
 ```
-usage: app.py [-h] {volumetric} ...
+usage: vb_tool [-h] {volumetric} ...
 
-Calculate the Vogt-Bailey index of a dataset. For more information, refer to
-https://github.com/VBIndex/py_vb_toolbox.
+Calculate the Vogt-Bailey Index of a dataset. For more information, refer to
+[https://github.com/VBIndex/py_vb_toolbox](https://github.com/VBIndex/py_vb_toolbox).
 
 options:
-  -h, --help  show this help message and exit
+  -h, --help      show this help message and exit
 
 VB method:
-  {volumetric}    Different methods for computing the VB Index
-    volumetric    Computes the VB Index on volumetric data using a searchlight approach
+  {volumetric}  Different methods for computing the VB Index
+    volumetric    Computes the VB Index on volumetric data using a searchlight
+                  approach
 
 authors:
-
-The VB Index Team (See Contributors Section in the main README)
-
-references:
-
-Bajada, C. J., Campos, L. Q. C., Caspers, S., Muscat, R., Parker, G. J., Ralph, M. A. L., ... & Trujillo-
-Barreto, N. J. (2020). A tutorial and tool for exploring feature similarity gradients with MRI data.
-NeuroImage, 221, 117140.
-<<<<<<< HEAD
-
-Ciantar, K. G., Farrugia, C., Galdi, P., Scerri, K., Xu, T., & Bajada, C. J. (2022). Geometric effects of
-volume-to-surface mapping of fMRI data. Brain Structure and Function, 227(7), 2457-2464.
-
-Farrugia, C., Galdi, P., Irazu, I. A., Scerri, K., & Bajada, C. J. (2024). Local gradient analysis of human
-brain function using the Vogt-Bailey Index. Brain Structure and Function, 229(2), 497-512.
-
-Galea, K., Escudero, A. A., Montalto, N. A., Vella, N., Smith, R. E., Farrugia, C., ... & Bajada, C. J. (2025). 
-Testing the Vogt-Bailey Index using task-based fMRI across pulse sequence protocols. bioRxiv, 2025-02.
-
-copyright:
-
-This program is free software: you can redistribute it and/or modify it under the terms of the GNU General
-Public License as published by the Free Software Foundation, either version 3 of the License, or (at your
-option) any later version.
-
-This program is distributed in the hope that it will be useful, but WITHOUT ANY WARRANTY; without even the
-implied warranty of MERCHANTABILITY or FITNESS FOR A PARTICULAR PURPOSE. See the GNU General Public License
-for more details.
-
-You should have received a copy of the GNU General Public License along with this program. If not, see
-<https://www.gnu.org/licenses>.
+... (rest of help message including authors, references, copyright) ...
 ```
 
 ## Usage
 
-### 1.1 Volumetric VB Index
+### Volumetric VB Index
 
-The VB Index has been tested using a searchlight analysis with no surface mapping. This method for running the VB Index
-is referred to as "Volumetric analysis" and can be carried out with the following command:
+This toolbox calculates the VB Index using a searchlight approach directly on volumetric data (NIfTI format). This method is referred to as "Volumetric analysis" and can be carried out with the following command:
 
 ```bash
 vb_tool volumetric --data input_data/data.nii.gz --output volumetric_output
 ```
 
-=======
+This is the simplest way to run this analysis. It will output two files using the base name provided with `--output` and the normalization method used (e.g., `volumetric_output.unnorm.vbi-vol.nii.gz` and `volumetric_output.unnorm.vbi-neigh.nii.gz`).
 
-Ciantar, K. G., Farrugia, C., Galdi, P., Scerri, K., Xu, T., & Bajada, C. J. (2022). Geometric effects of
-volume-to-surface mapping of fMRI data. Brain Structure and Function, 227(7), 2457-2464.
+  * The `*.vbi-vol.nii.gz` file stores the calculated VB Index (or ReHo value) for each voxel.
+  * The `*.vbi-neigh.nii.gz` file stores the number of neighbours included in the searchlight calculation for each voxel.
 
-Farrugia, C., Galdi, P., Irazu, I. A., Scerri, K., & Bajada, C. J. (2024). Local gradient analysis of human
-brain function using the Vogt-Bailey Index. Brain Structure and Function, 229(2), 497-512.
-
-Galea, K., Escudero, A. A., Montalto, N. A., Vella, N., Smith, R. E., Farrugia, C., ... & Bajada, C. J. (2025). 
-Testing the Vogt-Bailey Index using task-based fMRI across pulse sequence protocols. bioRxiv, 2025-02.
-
-copyright:
-
-This program is free software: you can redistribute it and/or modify it under the terms of the GNU General
-Public License as published by the Free Software Foundation, either version 3 of the License, or (at your
-option) any later version.
-
-This program is distributed in the hope that it will be useful, but WITHOUT ANY WARRANTY; without even the
-implied warranty of MERCHANTABILITY or FITNESS FOR A PARTICULAR PURPOSE. See the GNU General Public License
-for more details.
-
-You should have received a copy of the GNU General Public License along with this program. If not, see
-<https://www.gnu.org/licenses>.
-```
-
-## Usage
-
-### 1.1 Volumetric VB Index
-
-The VB Index has been tested using a searchlight analysis with no surface mapping. This method for running the VB Index
-is referred to as "Volumetric analysis" and can be carried out with the following command:
-
-```bash
-vb_tool volumetric --data input_data/data.nii.gz --output volumetric_output
-```
-
->>>>>>> 94cb119f
-This is the simplest way to run this analysis. It will output two files, ```-vol.nii.gz``` and ```-neigh.nii.gz```. The first file is going to store the information from the analysis. On the other hand, the second file is going to store the neighbourhood used for every voxel, so the output should be a cube.
-
-This may take a while since the tool will try to compute the VB index for every voxel and for every voxel both inside and outside of the brain. In order to speed this up, a volumetric mask can be specified:
+The analysis computes the index for every voxel within the NIfTI file's dimensions. This can take time. To speed this up and restrict the analysis to brain voxels, provide a volumetric brain mask:
 
 ```bash
 vb_tool volumetric --data input_data/data.nii.gz --volmask input_data/volumetric_mask.nii.gz --output volumetric_output
@@ -138,96 +71,59 @@
 The VB Toolbox also supports analysing data with the Regional Homogeneity (ReHo) index [5]. The ReHo index measures the similarity between the Blood Oxygen Level Dependent (BOLD) signal of a voxel with respect to its immediate neighbors. To run ReHo for volumetric analysis:
 
 ```bash
-vb_tool volumetric --data input_data/data.nii.gz --volmask input_data/volumetric_mask.nii.gz --reho --output volumetric_output
+vb_tool volumetric --data input_data/data.nii.gz --volmask input_data/volumetric_mask.nii.gz --reho --output volumetric_reho_output
 ```
+
+*(Note: Output filenames will reflect the ReHo analysis, e.g., `volumetric_reho_output.unnorm.vbi-vol.nii.gz`)*
 
 ## General Notes
 
 ### Note on the data file
 
-`vb_tool` can handle two separate cases. If there is a single structure in the
-file, `vb_tool` will read it as a matrix in which each row relates to a specific
-vertex. If there are two or more structures, it will read them as a series of
-column vectors in which each entry relates to a vertex. It will then coalesce
-them into a single matrix, and run the analysis of all quantities concurrently.
+The `volumetric` analysis mode expects input data (`--data`) as a 4D NIfTI file (e.g., fMRI time series data in `.nii` or `.nii.gz` format). The optional mask (`--volmask`) should be a 3D NIfTI file coregistered with the data file, containing non-zero values for voxels to be included in the analysis.
 
 ### Notes on parallelism
 
-`vb_tool` uses a high level of parallelism. The number of threads spawned by
-`vb_tool` itself can be controlled using the `-j/--jobs` flag. By default, the software
-will try to use all the CPUs in your computer at the same time to perform the
-analysis. Depending on the BLAS installation on your computer, this might not
-be the fastest approach, but will rarely be the slowest. If you are
-unsure, keep the default number of jobs.
+`vb_tool` uses multiprocessing to speed up computations. The number of parallel processes (threads) can be controlled using the `-j` or `--jobs` flag when running the `volumetric` command. For example:
+
+```bash
+vb_tool volumetric --data ... --output ... --jobs 4
+```
+
+By default, the software will try to use all available CPU cores. Depending on your system and BLAS installation, adjusting the number of jobs might yield better performance. If unsure, keeping the default is usually a safe starting point.
 
 ## References
-[1] C. J. Bajada et al., “A tutorial and tool for exploring feature similarity gradients with MRI data,” NeuroImage, vol. 221, pp. 117140–117140, Jul. 2020, doi: https://doi.org/10.1016/j.neuroimage.2020.117140.
 
-<<<<<<< HEAD
-[2] C. Farrugia, P. Galdi, Irati Arenzana Irazu, K. Scerri, and C. J. Bajada, “Local gradient analysis of human brain function using the Vogt-Bailey Index,” Brain structure & function, vol. 229, no. 2, pp. 497–512, Jan. 2024, doi: https://doi.org/10.1007/s00429-023-02751-7
-
-[3] K. G. Ciantar, C. Farrugia, P. Galdi, K. Scerri, T. Xu, and C. J. Bajada, “Geometric effects of volume-to-surface mapping of fMRI data,” Brain Structure and Function, vol. 227, no. 7, pp. 2457–2464, Jul. 2022, doi: https://doi.org/10.1007/s00429-022-02536-4.
-
-[4] K. Galea. A. A. Escudero, N. A. Montalto, N. Vella, R. E. Smith, C. Farrugia, P. Galdi, K. Scerri, L. Butler, and C. J. Bajada, “Testing the Vogt-Bailey Index using task-based fMRI across pulse sequence protocols,”  bioRxiv, pp. 2025-02, 2025.
-
-[5] Y. Zang, T. Jiang, Y. Lu, Y. He, and L. Tian, “Regional homogeneity approach to fMRI data analysis,” NeuroImage, vol. 22, no. 1, pp. 394–400, May 2004, doi: https://doi.org/10.1016/j.neuroimage.2003.12.030.
-
-=======
-## References
 [1] C. J. Bajada et al., “A tutorial and tool for exploring feature similarity gradients with MRI data,” NeuroImage, vol. 221, pp. 117140–117140, Jul. 2020, doi: https://doi.org/10.1016/j.neuroimage.2020.117140.
 
 [2] C. Farrugia, P. Galdi, Irati Arenzana Irazu, K. Scerri, and C. J. Bajada, “Local gradient analysis of human brain function using the Vogt-Bailey Index,” Brain structure & function, vol. 229, no. 2, pp. 497–512, Jan. 2024, doi: https://doi.org/10.1007/s00429-023-02751-7
 
 [3] K. G. Ciantar, C. Farrugia, P. Galdi, K. Scerri, T. Xu, and C. J. Bajada, “Geometric effects of volume-to-surface mapping of fMRI data,” Brain Structure and Function, vol. 227, no. 7, pp. 2457–2464, Jul. 2022, doi: https://doi.org/10.1007/s00429-022-02536-4.
 
-[4] K. Galea. A. A. Escudero, N. A. Montalto, N. Vella, R. E. Smith, C. Farrugia, P. Galdi, K. Scerri, L. Butler, and C. J. Bajada, “Testing the Vogt-Bailey Index using task-based fMRI across pulse sequence protocols,”  bioRxiv, pp. 2025-02, 2025.
+[4] K. Galea. A. A. Escudero, N. A. Montalto, N. Vella, R. E. Smith, C. Farrugia, P. Galdi, K. Scerri, L. Butler, and C. J. Bajada, “Testing the Vogt-Bailey Index using task-based fMRI across pulse sequence protocols,” bioRxiv, pp. 2025-02, 2025.
 
 [5] Y. Zang, T. Jiang, Y. Lu, Y. He, and L. Tian, “Regional homogeneity approach to fMRI data analysis,” NeuroImage, vol. 22, no. 1, pp. 394–400, May 2004, doi: https://doi.org/10.1016/j.neuroimage.2003.12.030.
-
->>>>>>> 94cb119f
 
 ## Contributors ✨
 
 Thanks goes to these wonderful people ([emoji key](https://allcontributors.org/docs/en/emoji-key)):
-<!-- ALL-CONTRIBUTORS-LIST:START - Do not remove or modify this section -->
-<!-- prettier-ignore-start -->
-<!-- markdownlint-disable -->
-<table>
-  <tbody>
-    <tr>
-      <td align="center" valign="top" width="14.28%"><a href="https://github.com/Aitor-Alberdi"><img src="https://avatars.githubusercontent.com/u/152187460?v=4?s=100" width="100px;" alt="Aitor-Alberdi"/><br /><sub><b>Aitor-Alberdi</b></sub></a><br /><a href="https://github.com/VBIndex/py_vb_toolbox/commits?author=Aitor-Alberdi" title="Code">💻</a> <a href="#maintenance-Aitor-Alberdi" title="Maintenance">🚧</a></td>
-    </tr>
-  </tbody>
-</table>
 
-<!-- markdownlint-restore -->
-<!-- prettier-ignore-end -->
+\<table\>
+\<tbody\>
+\<tr\>
+\<td align="center" valign="top" width="14.28%"\>\<a href="https://github.com/Aitor-Alberdi"\>\<img src="https://avatars.githubusercontent.com/u/152187460?v=4?s=100" width="100px;" alt="Aitor-Alberdi"/\>\<br /\>\<sub\>\<b\>Aitor-Alberdi\</b\>\</sub\>\</a\>\<br /\>\<a href="https://github.com/VBIndex/py\_vb\_toolbox/commits?author=Aitor-Alberdi" title="Code"\>💻\</a\> \<a href="\#maintenance-Aitor-Alberdi" title="Maintenance"\>🚧\</a\>\</td\>
+\<td align="center" valign="top" width="14.28%"\>\<a href="https://github.com/KeithGeorgeCiantar"\>\<img src="https://avatars1.githubusercontent.com/u/52758149?v=4?s=100" width="100px;" alt="Keith George Ciantar"/\>\<br /\>\<sub\>\<b\>Keith George Ciantar\</b\>\</sub\>\</a\>\<br /\>\<a href="https://github.com/VBIndex/py\_vb\_toolbox/commits?author=KeithGeorgeCiantar" title="Code"\>💻\</a\>\</td\>
+\<td align="center" valign="top" width="14.28%"\>\<a href="https://github.com/NicoleEic"\>\<img src="https://avatars3.githubusercontent.com/u/25506847?v=4?s=100" width="100px;" alt="NicoleEic"/\>\<br /\>\<sub\>\<b\>NicoleEic\</b\>\</sub\>\</a\>\<br /\>\<a href="https://github.com/VBIndex/py\_vb\_toolbox/commits?author=NicoleEic" title="Code"\>💻\</a\>\</td\>
+\<td align="center" valign="top" width="14.28%"\>\<a href="http://claude.bajada.info"\>\<img src="https://avatars3.githubusercontent.com/u/16142659?v=4?s=100" width="100px;" alt="claudebajada"/\>\<br /\>\<sub\>\<b\>claudebajada\</b\>\</sub\>\</a\>\<br /\>\<a href="https://github.com/VBIndex/py\_vb\_toolbox/issues?q=author%3Aclaudebajada" title="Bug reports"\>🐛\</a\> \<a href="\#ideas-claudebajada" title="Ideas, Planning, & Feedback"\>🤔\</a\> \<a href="\#projectManagement-claudebajada" title="Project Management"\>📆\</a\> \<a href="https://github.com/VBIndex/py\_vb\_toolbox/commits?author=claudebajada" title="Code"\>💻\</a\>\</td\>
+\<td align="center" valign="top" width="14.28%"\>\<a href="https://github.com/LucasCampos"\>\<img src="https://avatars1.githubusercontent.com/u/2735358?v=4?s=100" width="100px;" alt="Lucas Campos"/\>\<br /\>\<sub\>\<b\>Lucas Campos\</b\>\</sub\>\</a\>\<br /\>\<a href="https://github.com/VBIndex/py\_vb\_toolbox/commits?author=LucasCampos" title="Code"\>💻\</a\> \<a href="https://github.com/VBIndex/py\_vb\_toolbox/issues?q=author%3ALucasCampos" title="Bug reports"\>🐛\</a\> \<a href="\#ideas-LucasCampos" title="Ideas, Planning, & Feedback"\>🤔\</a\> \<a href="\#maintenance-LucasCampos" title="Maintenance"\>🚧\</a\>\</td\>
+\<td align="center" valign="top" width="14.28%"\>\<a href="https://github.com/paola-g"\>\<img src="https://avatars.githubusercontent.com/u/7580862?v=4?s=100" width="100px;" alt="paola-g"/\>\<br /\>\<sub\>\<b\>paola-g\</b\>\</sub\>\</a\>\<br /\>\<a href="https://github.com/VBIndex/py\_vb\_toolbox/commits?author=paola-g" title="Code"\>💻\</a\>\</td\>
+\<td align="center" valign="top" width="14.28%"\>\<a href="https://github.com/ChristineFarrugia"\>\<img src="https://avatars.githubusercontent.com/u/83232978?v=4?s=100" width="100px;" alt="ChristineFarrugia"/\>\<br /\>\<sub\>\<b\>ChristineFarrugia\</b\>\</sub\>\</a\>\<br /\>\<a href="https://github.com/VBIndex/py\_vb\_toolbox/commits?author=ChristineFarrugia" title="Code"\>💻\</a\>\</td\>
+\</tr\>
+\<tr\>
+\<td align="center" valign="top" width="14.28%"\>\<a href="https://github.com/jschewts"\>\<img src="https://avatars.githubusercontent.com/u/68106439?v=4?s=100" width="100px;" alt="jschewts"/\>\<br /\>\<sub\>\<b\>jschewts\</b\>\</sub\>\</a\>\<br /\>\<a href="https://github.com/VBIndex/py\_vb\_toolbox/commits?author=jschewts" title="Code"\>💻\</a\>\</td\>
+\<td align="center" valign="top" width="14.28%"\>\<a href="http://www.kscerri.com/Personal/index.html"\>\<img src="https://avatars.githubusercontent.com/u/153515?v=4?s=100" width="100px;" alt="Kenneth Scerri"/\>\<br /\>\<sub\>\<b\>Kenneth Scerri\</b\>\</sub\>\</a\>\<br /\>\<a href="\#projectManagement-kscerri" title="Project Management"\>📆\</a\>\</td\>
+\</tr\>
+\</tbody\>
+\</table\>
 
-<!-- ALL-CONTRIBUTORS-LIST:END -->
-
-<!-- ALL-CONTRIBUTORS-LIST:START - Do not remove or modify this section -->
-<!-- prettier-ignore-start -->
-<!-- markdownlint-disable -->
-<table>
-  <tbody>
-    <tr>
-      <td align="center" valign="top" width="14.28%"><a href="https://github.com/KeithGeorgeCiantar"><img src="https://avatars1.githubusercontent.com/u/52758149?v=4?s=100" width="100px;" alt="Keith George Ciantar"/><br /><sub><b>Keith George Ciantar</b></sub></a><br /><a href="https://github.com/VBIndex/py_vb_toolbox/commits?author=KeithGeorgeCiantar" title="Code">💻</a></td>
-      <td align="center" valign="top" width="14.28%"><a href="https://github.com/NicoleEic"><img src="https://avatars3.githubusercontent.com/u/25506847?v=4?s=100" width="100px;" alt="NicoleEic"/><br /><sub><b>NicoleEic</b></sub></a><br /><a href="https://github.com/VBIndex/py_vb_toolbox/commits?author=NicoleEic" title="Code">💻</a></td>
-      <td align="center" valign="top" width="14.28%"><a href="http://claude.bajada.info"><img src="https://avatars3.githubusercontent.com/u/16142659?v=4?s=100" width="100px;" alt="claudebajada"/><br /><sub><b>claudebajada</b></sub></a><br /><a href="https://github.com/VBIndex/py_vb_toolbox/issues?q=author%3Aclaudebajada" title="Bug reports">🐛</a> <a href="#ideas-claudebajada" title="Ideas, Planning, & Feedback">🤔</a> <a href="#projectManagement-claudebajada" title="Project Management">📆</a> <a href="https://github.com/VBIndex/py_vb_toolbox/commits?author=claudebajada" title="Code">💻</a></td>
-      <td align="center" valign="top" width="14.28%"><a href="https://github.com/LucasCampos"><img src="https://avatars1.githubusercontent.com/u/2735358?v=4?s=100" width="100px;" alt="Lucas Campos"/><br /><sub><b>Lucas Campos</b></sub></a><br /><a href="https://github.com/VBIndex/py_vb_toolbox/commits?author=LucasCampos" title="Code">💻</a> <a href="https://github.com/VBIndex/py_vb_toolbox/issues?q=author%3ALucasCampos" title="Bug reports">🐛</a> <a href="#ideas-LucasCampos" title="Ideas, Planning, & Feedback">🤔</a> <a href="#maintenance-LucasCampos" title="Maintenance">🚧</a></td>
-      <td align="center" valign="top" width="14.28%"><a href="https://github.com/paola-g"><img src="https://avatars.githubusercontent.com/u/7580862?v=4?s=100" width="100px;" alt="paola-g"/><br /><sub><b>paola-g</b></sub></a><br /><a href="https://github.com/VBIndex/py_vb_toolbox/commits?author=paola-g" title="Code">💻</a></td>
-      <td align="center" valign="top" width="14.28%"><a href="https://github.com/ChristineFarrugia"><img src="https://avatars.githubusercontent.com/u/83232978?v=4?s=100" width="100px;" alt="ChristineFarrugia"/><br /><sub><b>ChristineFarrugia</b></sub></a><br /><a href="https://github.com/VBIndex/py_vb_toolbox/commits?author=ChristineFarrugia" title="Code">💻</a></td>
-      <td align="center" valign="top" width="14.28%"><a href="https://github.com/jschewts"><img src="https://avatars.githubusercontent.com/u/68106439?v=4?s=100" width="100px;" alt="jschewts"/><br /><sub><b>jschewts</b></sub></a><br /><a href="https://github.com/VBIndex/py_vb_toolbox/commits?author=jschewts" title="Code">💻</a></td>
-    </tr>
-    <tr>
-      <td align="center" valign="top" width="14.28%"><a href="http://www.kscerri.com/Personal/index.html"><img src="https://avatars.githubusercontent.com/u/153515?v=4?s=100" width="100px;" alt="Kenneth Scerri"/><br /><sub><b>Kenneth Scerri</b></sub></a><br /><a href="#projectManagement-kscerri" title="Project Management">📆</a></td>
-    </tr>
-  </tbody>
-</table>
-
-<!-- markdownlint-restore -->
-<!-- prettier-ignore-end -->
-
-<!-- ALL-CONTRIBUTORS-LIST:END -->
-
-This project follows the [all-contributors](https://github.com/all-contributors/all-contributors) specification. Contributions of any kind welcome!+This project follows the [all-contributors](https://github.com/all-contributors/all-contributors) specification. Contributions of any kind welcome\!